--- conflicted
+++ resolved
@@ -1,97 +1,3 @@
-<<<<<<< HEAD
-import clip
-import copy
-import numpy as np
-import torch
-from jina import Document, DocumentArray, Executor
-from ...clip_text import CLIPTextEncoder
-
-
-def test_clip_batch():
-    test_docs = DocumentArray((Document(text='random text') for _ in range(30)))
-    clip_text_encoder = CLIPTextEncoder()
-    parameters = {'batch_size': 10}
-    clip_text_encoder.encode(test_docs, parameters)
-    assert 30 == len(test_docs.get_attributes('embedding'))
-
-
-def test_clip_data():
-    docs = []
-    words = ['apple', 'banana1', 'banana2', 'studio', 'satelite', 'airplane']
-    for word in words:
-        docs.append(Document(text=word))
-
-    sentences = [
-        'Jina AI is lit',
-        'Jina AI is great',
-        'Jina AI is a cloud-native neural search company',
-        'Jina AI is a github repo',
-        'Jina AI is an open source neural search project',
-    ]
-    for sentence in sentences:
-        docs.append(Document(text=sentence))
-
-    clip_text_encoder = CLIPTextEncoder()
-    clip_text_encoder.encode(DocumentArray(docs), {})
-
-    txt_to_ndarray = {}
-    for d in docs:
-        txt_to_ndarray[d.text] = d.embedding
-
-    def dist(a, b):
-        nonlocal txt_to_ndarray
-        a_embedding = txt_to_ndarray[a]
-        b_embedding = txt_to_ndarray[b]
-        return np.linalg.norm(a_embedding - b_embedding)
-
-    # assert semantic meaning is captured in the encoding
-    small_distance = dist('banana1', 'banana2')
-    assert small_distance < dist('banana1', 'airplane')
-    assert small_distance < dist('banana1', 'satelite')
-    assert small_distance < dist('banana1', 'studio')
-    assert small_distance < dist('banana2', 'airplane')
-    small_distance = dist('Jina AI is lit', 'Jina AI is great')
-    assert small_distance < dist(
-        'Jina AI is a cloud-native neural search company', 'Jina AI is a github repo'
-    )
-    assert small_distance < dist(
-        'Jina AI is a cloud-native neural search company',
-        'Jina AI is an open source neural search project',
-    )
-
-    # assert same results like calculating it manually
-    model, preprocess = clip.load('ViT-B/32', device='cpu')
-    assert len(txt_to_ndarray) == 11
-    for text, actual_embedding in txt_to_ndarray.items():
-        with torch.no_grad():
-            tokens = clip.tokenize(text)
-            expected_embedding = model.encode_text(tokens).detach().numpy().flatten()
-
-        np.testing.assert_almost_equal(actual_embedding, expected_embedding, 5)
-
-def test_traversal_path():
-    text = 'blah'
-    docs = DocumentArray([Document(id='root1', text=text)])
-    docs[0].chunks = [Document(id='chunk11', text=text),
-                      Document(id='chunk12', text=text),
-                      Document(id='chunk13', text=text)
-                      ]
-    docs[0].chunks[0].chunks = [
-        Document(id='chunk111', text=text),
-        Document(id='chunk112', text=text),
-    ]
-
-    encoder = CLIPTextEncoder(default_traversal_paths=['c'], model_name='ViT-B/32')
-
-    original_docs = copy.deepcopy(docs)
-    encoder.encode(docs=docs, parameters={}, return_results=True)
-    for path, count in [['r', 0], ['c', 3], ['cc', 0]]:
-        assert len(docs.traverse_flat([path]).get_attributes('embedding')) == count
-
-    encoder.encode(docs=original_docs, parameters={'traversal_paths': ['cc']}, return_results=True)
-    for path, count in [['r', 0], ['c', 0], ['cc', 2]]:
-        assert len(original_docs.traverse_flat([path]).get_attributes('embedding')) == count
-=======
 import copy
 
 import clip
@@ -234,5 +140,4 @@
         assert (
             len(original_docs.traverse_flat([path]).get_attributes("embedding"))
             == count
-        )
->>>>>>> 78acc6a4
+        )