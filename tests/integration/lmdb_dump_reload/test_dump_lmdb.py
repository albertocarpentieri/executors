--- conflicted
+++ resolved
@@ -13,14 +13,9 @@
     import_metas,
 )
 
-<<<<<<< HEAD
-# noinspection PyUnresolvedReferences
-from jinahub.indexers.searcher.compound.FaissLMDBSearcher import FaissLMDBSearcher
+from jinahub.indexers.searcher.compound.FaissLMDBSearcher.faiss_lmdb import FaissLMDBSearcher
 
-from jinahub.indexers.storage.LMDBStorage import LMDBStorage
-=======
 from jinahub.indexers.storage.LMDBStorage.lmdb_storage import LMDBStorage
->>>>>>> 416e038e
 from jinahub.indexers.storage.PostgreSQLStorage.postgreshandler import (
     doc_without_embedding,
 )
@@ -78,17 +73,10 @@
 
 def get_documents(nr=10, index_start=0, emb_size=7):
     for i in range(index_start, nr + index_start):
-<<<<<<< HEAD
-        with Document(id=i) as d:
-            d.text = f'hello world {i}'
-            d.embedding = np.random.random(emb_size).astype(np.float32)
-            d.tags['field'] = f'tag data {i}'
-=======
         d = Document(id=i)
         d.text = f'hello world {i}'
-        d.embedding = np.random.random(emb_size)
+        d.embedding = np.random.random(emb_size).astype(np.float32)
         d.tags['field'] = f'tag data {i}'
->>>>>>> 416e038e
         yield d
 
 
