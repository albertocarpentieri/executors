import os
import time
from collections import OrderedDict
from pathlib import Path
from typing import Dict

import numpy as np
import pytest
from jina import Flow, Document, Executor, DocumentArray, requests
from jina.logging.profile import TimeContext
from jina_commons.indexers.dump import (
    import_vectors,
    import_metas,
)


METRIC = 'l2'

@pytest.fixture()
def docker_compose(request):
    os.system(
        f"docker-compose -f {request.param} --project-directory . up  --build -d --remove-orphans"
    )
    time.sleep(5)
    yield
    os.system(
        f"docker-compose -f {request.param} --project-directory . down --remove-orphans"
    )


# noinspection PyUnresolvedReferences
from jinahub.indexers.storage.PostgreSQLStorage.postgreshandler import (
    doc_without_embedding,
)

# required in order to be found by Flow creation
# noinspection PyUnresolvedReferences
<<<<<<< HEAD
from jinahub.indexers.searcher.compound.FaissPostgresSearcher import (
    FaissPostgresSearcher,
=======
from jinahub.indexers.searcher.compound.NumpyPostgresSearcher.nppsql import (
    NumpyPostgresSearcher,
>>>>>>> 416e038e
)
from jinahub.indexers.storage.PostgreSQLStorage.postgres import PostgreSQLStorage

cur_dir = os.path.dirname(os.path.abspath(__file__))
compose_yml = os.path.join(cur_dir, 'docker-compose.yml')
storage_flow_yml = os.path.join(cur_dir, 'flow_storage.yml')
query_flow_yml = os.path.join(cur_dir, 'flow_query.yml')


class Pass(Executor):
    @requests(on='/search')
    def pass_me(self, **kwargs):
        pass


class MatchMerger(Executor):
    @requests(on='/search')
    def merge(self, docs_matrix, parameters: Dict, **kwargs):
        if docs_matrix:
            results = OrderedDict()
            for docs in docs_matrix:
                for doc in docs:
                    if doc.id in results:
                        results[doc.id].matches.extend(doc.matches)
                    else:
                        results[doc.id] = doc

            top_k = parameters.get('top_k')
            if top_k:
                top_k = int(top_k)

            for doc in results.values():
                try:
                    doc.matches = sorted(
                        doc.matches,
                        key=lambda m: m.scores['cosine'].value,
                        reverse=True,
                    )[:top_k]
                except TypeError as e:
                    print(f'##### {e}')

            docs = DocumentArray(list(results.values()))
            return docs


def get_documents(nr=10, index_start=0, emb_size=7):
    for i in range(index_start, nr + index_start):
<<<<<<< HEAD
        with Document() as d:
            d.id = f'aa{i}'  # to test it supports non-int ids
            d.text = f'hello world {i}'
            d.embedding = np.random.random(emb_size).astype(np.float32)
            d.tags['field'] = f'tag data {i}'
=======
        d = Document()
        d.id = f'aa{i}'  # to test it supports non-int ids
        d.text = f'hello world {i}'
        d.embedding = np.random.random(emb_size)
        d.tags['field'] = f'tag data {i}'
>>>>>>> 416e038e
        yield d


def assert_dump_data(dump_path, docs, shards, pea_id):
    docs = sorted(
        docs, key=lambda doc: doc.id
    )  # necessary since the ordering is done as str in PSQL
    size_shard = len(docs) // shards
    size_shard_modulus = len(docs) % shards
    ids_dump, vectors_dump = import_vectors(
        dump_path,
        str(pea_id),
    )
    if pea_id == shards - 1:
        docs_expected = docs[
            (pea_id) * size_shard : (pea_id + 1) * size_shard + size_shard_modulus
        ]
    else:
        docs_expected = docs[(pea_id) * size_shard : (pea_id + 1) * size_shard]
    print(f'### pea {pea_id} has {len(docs_expected)} docs')

    # TODO these might fail if we implement any ordering of elements on dumping / reloading
    ids_dump = list(ids_dump)
    vectors_dump = list(vectors_dump)
    np.testing.assert_equal(set(ids_dump), set([d.id for d in docs_expected]))
    np.testing.assert_allclose(vectors_dump, [d.embedding for d in docs_expected])

    _, metas_dump = import_metas(
        dump_path,
        str(pea_id),
    )
    metas_dump = list(metas_dump)
    np.testing.assert_equal(
        metas_dump,
        [doc_without_embedding(d) for d in docs_expected],
    )


def path_size(dump_path):
    dir_size = (
        sum(f.stat().st_size for f in Path(dump_path).glob('**/*') if f.is_file()) / 1e6
    )
    return dir_size


# replicas w 1 shard doesn't work
# @pytest.mark.parametrize('shards', [1, 3, 7])
@pytest.mark.parametrize('shards', [3, 7])
@pytest.mark.parametrize('nr_docs', [100])
@pytest.mark.parametrize('emb_size', [10])
@pytest.mark.parametrize('docker_compose', [compose_yml], indirect=['docker_compose'])
def test_dump_reload(tmpdir, nr_docs, emb_size, shards, docker_compose):
    # for psql to start
    time.sleep(2)
    top_k = 5
    docs = DocumentArray(
        list(get_documents(nr=nr_docs, index_start=0, emb_size=emb_size))
    )
    # make sure to delete any overlapping docs
    PostgreSQLStorage().delete(docs, {})
    assert len(docs) == nr_docs

    dump_path = os.path.join(str(tmpdir), 'dump_dir')
    os.environ['STORAGE_WORKSPACE'] = os.path.join(str(tmpdir), 'index_ws')
    os.environ['SHARDS'] = str(shards)
    if shards > 1:
        os.environ['USES_AFTER'] = 'MatchMerger'
    else:
        os.environ['USES_AFTER'] = 'Pass'

    with Flow.load_config(storage_flow_yml) as flow_storage:
        with Flow.load_config(query_flow_yml) as flow_query:
            with TimeContext(f'### indexing {len(docs)} docs'):
                flow_storage.post(on='/index', inputs=docs)

            results = flow_query.post(on='/search', inputs=docs, return_results=True)
            assert len(results[0].docs[0].matches) == 0

            with TimeContext(f'### dumping {len(docs)} docs'):
                flow_storage.post(
                    on='/dump',
                    target_peapod='indexer_storage',
                    parameters={
                        'dump_path': dump_path,
                        'shards': shards,
                        'timeout': -1,
                    },
                )

            dir_size = path_size(dump_path)
            assert dir_size > 0
            print(f'### dump path size: {dir_size} MBs')

            flow_query.rolling_update(pod_name='indexer_query', dump_path=dump_path)
            results = flow_query.post(
                on='/search',
                inputs=docs,
                parameters={'top_k': top_k},
                return_results=True,
            )
            assert len(results[0].docs[0].matches) == top_k
            # TODO score is not deterministic
            assert results[0].docs[0].matches[0].scores[METRIC].value > 0.0

    idx = PostgreSQLStorage()
    assert idx.size == nr_docs

    # assert data dumped is correct
    for pea_id in range(shards):
        assert_dump_data(dump_path, docs, shards, pea_id)


def _in_docker():
    """ Returns: True if running in a Docker container, else False """
    with open('/proc/1/cgroup', 'rt') as ifh:
        if 'docker' in ifh.read():
            print('in docker, skipping benchmark')
            return True
        return False


# benchmark only
@pytest.mark.skipif(
    _in_docker() or ('GITHUB_WORKFLOW' in os.environ),
    reason='skip the benchmark test on github workflow or docker',
)
@pytest.mark.parametrize('docker_compose', [compose_yml], indirect=['docker_compose'])
def test_benchmark(tmpdir, docker_compose):
    nr_docs = 1000
    return test_dump_reload(
        tmpdir, nr_docs=nr_docs, emb_size=128, shards=3, docker_compose=compose_yml
    )<|MERGE_RESOLUTION|>--- conflicted
+++ resolved
@@ -35,13 +35,8 @@
 
 # required in order to be found by Flow creation
 # noinspection PyUnresolvedReferences
-<<<<<<< HEAD
 from jinahub.indexers.searcher.compound.FaissPostgresSearcher import (
     FaissPostgresSearcher,
-=======
-from jinahub.indexers.searcher.compound.NumpyPostgresSearcher.nppsql import (
-    NumpyPostgresSearcher,
->>>>>>> 416e038e
 )
 from jinahub.indexers.storage.PostgreSQLStorage.postgres import PostgreSQLStorage
 
@@ -89,19 +84,11 @@
 
 def get_documents(nr=10, index_start=0, emb_size=7):
     for i in range(index_start, nr + index_start):
-<<<<<<< HEAD
-        with Document() as d:
-            d.id = f'aa{i}'  # to test it supports non-int ids
-            d.text = f'hello world {i}'
-            d.embedding = np.random.random(emb_size).astype(np.float32)
-            d.tags['field'] = f'tag data {i}'
-=======
         d = Document()
         d.id = f'aa{i}'  # to test it supports non-int ids
         d.text = f'hello world {i}'
-        d.embedding = np.random.random(emb_size)
+        d.embedding = np.random.random(emb_size).astype(np.float32)
         d.tags['field'] = f'tag data {i}'
->>>>>>> 416e038e
         yield d
 
 
